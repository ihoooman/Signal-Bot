--- conflicted
+++ resolved
@@ -844,11 +844,7 @@
     with _connect(path) as conn:
         rows = _execute(
             conn,
-<<<<<<< HEAD
             "SELECT chat_id FROM subscribers WHERE is_subscribed = ? ORDER BY subscribed_at",
-=======
-            "SELECT tg_user_id FROM subscribers WHERE is_subscribed = ? ORDER BY subscribed_at",
->>>>>>> ab654b14
             (True,),
             fetchall=True,
         )
